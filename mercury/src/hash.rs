--- conflicted
+++ resolved
@@ -119,8 +119,6 @@
         h
     }
 
-<<<<<<< HEAD
-=======
     /// Read the Hash value from the stream
     /// This function will read exactly 20 bytes from the stream
     pub fn from_stream(data: &mut impl io::Read) -> io::Result<SHA1> {
@@ -129,7 +127,6 @@
         Ok(h)
     }
 
->>>>>>> b1ec9ad8
     /// Export sha1 value to String with the color
     pub fn to_color_str(self) -> String {
         self.to_string().red().bold().to_string()
@@ -193,8 +190,6 @@
         ]);
 
         assert_eq!(sha1.to_string(), "8ab686eafeb1f44702738c8b0f24f2567c36da6d");
-<<<<<<< HEAD
-=======
     }
 
     #[test]
@@ -206,7 +201,6 @@
         let mut reader = std::io::Cursor::new(source);
         let sha1 = SHA1::from_stream(&mut reader).unwrap();
         assert_eq!(sha1.to_string(), "8ab686eafeb1f44702738c8b0f24f2567c36da6d");
->>>>>>> b1ec9ad8
     }
 
     #[test]
