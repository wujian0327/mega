--- conflicted
+++ resolved
@@ -65,12 +65,7 @@
         context,
         host.clone(),
         https_port,
-<<<<<<< HEAD
-        options.common.clone(),
-        p2p.clone(),
-=======
         ztm.clone(),
->>>>>>> 0c73dd66
     )
     .await;
 
@@ -98,12 +93,7 @@
         context,
         host.clone(),
         http_port,
-<<<<<<< HEAD
-        options.common.clone(),
-        p2p.clone(),
-=======
         ztm.clone(),
->>>>>>> 0c73dd66
     )
     .await;
 
@@ -120,12 +110,7 @@
     context: Context,
     host: String,
     port: u16,
-<<<<<<< HEAD
-    common: CommonOptions,
-    p2p: P2pOptions,
-=======
     ztm: ZtmOptions,
->>>>>>> 0c73dd66
 ) -> Router {
     let state = AppState {
         host,
