[package]
name = "mega"
version = "0.1.0"
edition = "2021"

[workspace]
members = [".", "gateway", "git", "common", "database", "p2p","mda"]

[dependencies]
gateway = { path = "gateway" }
common = { path = "common" }
p2p = { path = "p2p" }
<<<<<<< HEAD
mda ={path = "mda"}
=======
git-craft ={ path = "craft" }

>>>>>>> 5b098bdd
config = "0.13.3"
serde = { version = "1.0.163", features = ["derive"] }
serde_json = "1.0.96"
clap = { version = "4.3.10", features = ["derive"] }
anyhow = "1.0.69"
lazy_static = "1.4.0"
shadow-rs = "0.23.0"
tokio = { version = "1.28.1", features = ["full"] }
dotenvy = "0.15.7"
tracing-subscriber = "0.3.17"
russh = "0.37.1"
russh-keys = "0.37.1"
thiserror = "1.0.40"
pgp = "0.9.0"
rand = "0.8.5"
smallvec = "1.10.0"

[build-dependencies]
shadow-rs = "0.23.0"<|MERGE_RESOLUTION|>--- conflicted
+++ resolved
@@ -10,12 +10,11 @@
 gateway = { path = "gateway" }
 common = { path = "common" }
 p2p = { path = "p2p" }
-<<<<<<< HEAD
+
 mda ={path = "mda"}
-=======
+ 
 git-craft ={ path = "craft" }
 
->>>>>>> 5b098bdd
 config = "0.13.3"
 serde = { version = "1.0.163", features = ["derive"] }
 serde_json = "1.0.96"
